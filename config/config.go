// Copyright (c) 2023 The KBase Project and its Contributors
// Copyright (c) 2023 Cohere Consulting, LLC
//
// Permission is hereby granted, free of charge, to any person obtaining a copy of
// this software and associated documentation files (the "Software"), to deal in
// the Software without restriction, including without limitation the rights to
// use, copy, modify, merge, publish, distribute, sublicense, and/or sell copies
// of the Software, and to permit persons to whom the Software is furnished to do
// so, subject to the following conditions:
//
// The above copyright notice and this permission notice shall be included in all
// copies or substantial portions of the Software.
//
// THE SOFTWARE IS PROVIDED "AS IS", WITHOUT WARRANTY OF ANY KIND, EXPRESS OR
// IMPLIED, INCLUDING BUT NOT LIMITED TO THE WARRANTIES OF MERCHANTABILITY,
// FITNESS FOR A PARTICULAR PURPOSE AND NONINFRINGEMENT. IN NO EVENT SHALL THE
// AUTHORS OR COPYRIGHT HOLDERS BE LIABLE FOR ANY CLAIM, DAMAGES OR OTHER
// LIABILITY, WHETHER IN AN ACTION OF CONTRACT, TORT OR OTHERWISE, ARISING FROM,
// OUT OF OR IN CONNECTION WITH THE SOFTWARE OR THE USE OR OTHER DEALINGS IN THE
// SOFTWARE.

package config

import (
	"fmt"
	"log"
	"os"
	"time"

	"github.com/google/uuid"
	"gopkg.in/yaml.v3"
)

// a type with service configuration parameters
type serviceConfig struct {
	// secret for decrypting access key authorization file
	Secret string `json:"secret,omitempty" yaml:"secret,omitempty"`
	// port on which the service listens
	Port int `json:"port,omitempty" yaml:"port,omitempty"`
	// maximum number of allowed incoming connections
	// default: 100
	MaxConnections int `json:"max_connections,omitempty" yaml:"max_connections,omitempty"`
	// maximum size of requested payload for transfer, past which transfer
	// requests are rejected (gigabytes)
	MaxPayloadSize float64 `json:"max_payload_size,omitempty" yaml:"max_payload_size,omitempty"`
	// polling interval for checking transfer statuses (milliseconds)
	// default: 1 minute
	PollInterval int `json:"poll_interval" yaml:"poll_interval"`
	// name of endpoint with access to local filesystem
	// (for generating and transferring manifests)
	Endpoint string `json:"endpoint" yaml:"endpoint"`
	// name of existing directory in which DTS can store persistent data
	DataDirectory string `json:"data_dir" yaml:"data_dir,omitempty"`
	// name of existing directory in which DTS writes manifest files (must be
	// visible to endpoints)
	ManifestDirectory string `json:"manifest_dir" yaml:"manifest_dir"`
	// time after which information about a completed transfer is deleted (seconds)
	// default: 7 days
	DeleteAfter int `json:"delete_after" yaml:"delete_after"`
	// flag indicating whether debug logging and other tools are enabled
	Debug bool `json:"debug" yaml:"debug"`
	// flag indicating whether an endpoint double-checks that files are staged
	// (if not set, the endpoint will trust a database for staging status)
	DoubleCheckStaging bool `json:"double_check_staging" yaml:"double_check_staging"`
}

// global config variables
var Service serviceConfig
var Credentials map[string]credentialConfig
var Endpoints map[string]endpointConfig
var Databases map[string]databaseConfig

// This struct performs the unmarshalling from the YAML config file and then
// copies its fields to the globals above.
<<<<<<< HEAD
// NOTE: once the globals are removed, an instance of this struct will be used
// to hold the configuration.
type ConfigData struct {
=======
//
// NOTE: Instances of this struct are beginning to be used to pass configuration
// data around internally, but this is not yet complete. Once that is done, the
// global variables above can be removed.
type Config struct {
>>>>>>> d8a09b8b
	Service     serviceConfig               `yaml:"service"`
	Credentials map[string]credentialConfig `yaml:"credentials"`
	Databases   map[string]databaseConfig   `yaml:"databases"`
	Endpoints   map[string]endpointConfig   `yaml:"endpoints"`
}

// This helper locates and reads the selected sections in a configuration file,
// returning an error indicating success or failure. All environment variables
// of the form ${ENV_VAR} are expanded.
<<<<<<< HEAD
func readConfig(bytes []byte, service, credentials, databases, endpoints bool) (ConfigData, error) {
	// before we do anything else, expand any provided environment variables
	bytes = []byte(os.ExpandEnv(string(bytes)))

	var conf ConfigData
=======
func readConfig(bytes []byte, service, credentials, databases, endpoints bool) (Config, error) {
	// before we do anything else, expand any provided environment variables
	bytes = []byte(os.ExpandEnv(string(bytes)))

	var conf Config
>>>>>>> d8a09b8b
	conf.Service.Port = 8080
	conf.Service.MaxConnections = 100
	conf.Service.MaxPayloadSize = 100.0 // gigabytes
	conf.Service.PollInterval = int(time.Minute / time.Millisecond)
	conf.Service.DeleteAfter = 7 * 24 * 3600

	err := yaml.Unmarshal(bytes, &conf)
	if err != nil {
		log.Printf("Couldn't parse configuration data: %s\n", err)
<<<<<<< HEAD
		return ConfigData{}, err
=======
		return Config{}, err
>>>>>>> d8a09b8b
	}

	if service {
		// copy the config data into place, performing any needed conversions
		Service = conf.Service
	}

	if credentials {
		Credentials = conf.Credentials
	}

	if endpoints {
		Endpoints = conf.Endpoints
		for name, endpoint := range Endpoints {
			if endpoint.Root == "" {
				endpoint.Root = "/"
				Endpoints[name] = endpoint
			}
		}
	}

	if databases {
		Databases = conf.Databases
	}

	return conf, err
}

func (params serviceConfig) Validate() error {
	if params.Port < 0 || params.Port > 65535 {
		return &InvalidServiceConfigError{
			Message: fmt.Sprintf("Invalid port: %d (must be 0-65535)", params.Port),
		}
	}
	if params.MaxConnections <= 0 {
		return &InvalidServiceConfigError{
			Message: fmt.Sprintf("Invalid max_connections: %d (must be positive)",
				params.MaxConnections),
		}
	}
	if params.Endpoint != "" {
		if _, found := Endpoints[params.Endpoint]; !found {
			return &InvalidServiceConfigError{
				Message: fmt.Sprintf("Invalid endpoint: %s", params.Endpoint),
			}
		}
	} else if len(Endpoints) > 0 {
		return &InvalidServiceConfigError{
			Message: "No service endpoint specified",
		}
	}
	if params.PollInterval <= 0 {
		return &InvalidServiceConfigError{
			Message: fmt.Sprintf("Non-positive poll interval specified: (%d s)",
				params.PollInterval),
		}
	}
	if params.DeleteAfter <= 0 {
		return &InvalidServiceConfigError{
			Message: fmt.Sprintf("Non-positive task deletion period specified: (%d h)",
				params.DeleteAfter),
		}
	}
	return nil
}

func (credential credentialConfig) Validate(name string) error {
	if credential.Id == "" {
		return &InvalidCredentialConfigError{
			Credential: name,
			Message:    "Invalid credential ID",
		}
	}
	return nil
}

func (endpoint endpointConfig) Validate(name string) error {
	if endpoint.Id == uuid.Nil { // invalid endpoint UUID
		return &InvalidEndpointConfigError{
			Endpoint: name,
			Message:  "Invalid UUID",
		}
	}
	if endpoint.Provider == "" { // no provider given
		return &InvalidEndpointConfigError{
			Endpoint: name,
			Message:  "No provider specified",
		}
	}
	return nil
}

func (db databaseConfig) Validate(name string) error {
	if db.Endpoint == "" && len(db.Endpoints) == 0 {
		return &InvalidDatabaseConfigError{
			Database: name,
			Message:  "No endpoints specified",
		}
	} else if db.Endpoint != "" && len(db.Endpoints) > 0 {
		return &InvalidDatabaseConfigError{
			Database: name,
			Message:  "EITHER endpoint OR endpoints may be specified, but not both",
		}
	} else if db.Endpoint != "" {
		// does the endpoint exist in our configuration?
		if _, found := Endpoints[db.Endpoint]; !found {
			return &InvalidDatabaseConfigError{
				Database: name,
				Message:  fmt.Sprintf("Invalid endpoint for database %s: %s", name, db.Endpoint),
			}
		}
	} else {
		// do all functional endpoints exist in our configuration?
		for functionalName, endpointName := range db.Endpoints {
			if _, found := Endpoints[endpointName]; !found {
				return &InvalidDatabaseConfigError{
					Database: name,
					Message:  fmt.Sprintf("Invalid %s endpoint for database %s: %s", functionalName, name, endpointName),
				}
			}
		}
	}
	return nil
}

// This helper validates the given sections in the configuration, returning an
// error that indicates success or failure.
<<<<<<< HEAD
func validateConfig(conf ConfigData, service, credentials, databases, endpoints bool) error {
	var err error
	if service {
		err = validateServiceParameters(conf.Service)
		if err != nil {
=======
func (c Config) Validate(service, credentials, databases, endpoints bool) error {
	var err error
	if service {
		if err = c.Service.Validate(); err != nil {
>>>>>>> d8a09b8b
			return err
		}
	}

	if credentials {
<<<<<<< HEAD
		err = validateCredentials(conf.Credentials)
		if err != nil {
			return err
=======
		for name, credential := range c.Credentials {
			err = credential.Validate(name)
			if err != nil {
				return err
			}
>>>>>>> d8a09b8b
		}
	}

	if endpoints {
<<<<<<< HEAD
		err = validateEndpoints(conf.Endpoints)
		if err != nil {
			return err
=======
		if len(c.Endpoints) == 0 {
			return &InvalidServiceConfigError{
				Message: "No endpoints configured",
			}
		}
		for name, endpoint := range c.Endpoints {
			err = endpoint.Validate(name)
			if err != nil {
				return err
			}
>>>>>>> d8a09b8b
		}
	}

	if databases {
<<<<<<< HEAD
		err = validateDatabases(conf.Databases)
=======
		if len(c.Databases) == 0 {
			return &InvalidServiceConfigError{
				Message: "No databases configured",
			}
		}
		for name, database := range c.Databases {
			err = database.Validate(name)
			if err != nil {
				return err
			}
		}
>>>>>>> d8a09b8b
	}
	return err
}

// Initializes the entire service configuration using the given YAML byte data.
func Init(yamlData []byte) error {
	_, err := InitSelected(yamlData, true, true, true, true)
	return err
}

<<<<<<< HEAD
// Returns an instance of the configuration data without modifying global variables.
func GetConfigData(yamlData []byte) (ConfigData, error) {
=======
// Returns a Config struct initialized from the given YAML byte data.
func NewConfig(yamlData []byte) (Config, error) {
>>>>>>> d8a09b8b
	return InitSelected(yamlData, true, true, true, true)
}

// Initializes the selected sections in the service configuration using the
// given YAML byte data.
<<<<<<< HEAD
func InitSelected(yamlData []byte, service, credentials, databases, endpoints bool) (ConfigData, error) {
	conf, err := readConfig(yamlData, service, credentials, databases, endpoints)
	if err != nil {
		return ConfigData{}, err
	}
	err = validateConfig(conf, service, credentials, databases, endpoints)
=======
func InitSelected(yamlData []byte, service, credentials, databases, endpoints bool) (Config, error) {
	conf, err := readConfig(yamlData, service, credentials, databases, endpoints)
	if err != nil {
		return Config{}, err
	}
	err = conf.Validate(service, credentials, databases, endpoints)
>>>>>>> d8a09b8b
	return conf, err
}<|MERGE_RESOLUTION|>--- conflicted
+++ resolved
@@ -72,17 +72,11 @@
 
 // This struct performs the unmarshalling from the YAML config file and then
 // copies its fields to the globals above.
-<<<<<<< HEAD
-// NOTE: once the globals are removed, an instance of this struct will be used
-// to hold the configuration.
-type ConfigData struct {
-=======
 //
 // NOTE: Instances of this struct are beginning to be used to pass configuration
 // data around internally, but this is not yet complete. Once that is done, the
 // global variables above can be removed.
 type Config struct {
->>>>>>> d8a09b8b
 	Service     serviceConfig               `yaml:"service"`
 	Credentials map[string]credentialConfig `yaml:"credentials"`
 	Databases   map[string]databaseConfig   `yaml:"databases"`
@@ -92,19 +86,11 @@
 // This helper locates and reads the selected sections in a configuration file,
 // returning an error indicating success or failure. All environment variables
 // of the form ${ENV_VAR} are expanded.
-<<<<<<< HEAD
-func readConfig(bytes []byte, service, credentials, databases, endpoints bool) (ConfigData, error) {
-	// before we do anything else, expand any provided environment variables
-	bytes = []byte(os.ExpandEnv(string(bytes)))
-
-	var conf ConfigData
-=======
 func readConfig(bytes []byte, service, credentials, databases, endpoints bool) (Config, error) {
 	// before we do anything else, expand any provided environment variables
 	bytes = []byte(os.ExpandEnv(string(bytes)))
 
 	var conf Config
->>>>>>> d8a09b8b
 	conf.Service.Port = 8080
 	conf.Service.MaxConnections = 100
 	conf.Service.MaxPayloadSize = 100.0 // gigabytes
@@ -114,11 +100,7 @@
 	err := yaml.Unmarshal(bytes, &conf)
 	if err != nil {
 		log.Printf("Couldn't parse configuration data: %s\n", err)
-<<<<<<< HEAD
-		return ConfigData{}, err
-=======
 		return Config{}, err
->>>>>>> d8a09b8b
 	}
 
 	if service {
@@ -246,43 +228,24 @@
 
 // This helper validates the given sections in the configuration, returning an
 // error that indicates success or failure.
-<<<<<<< HEAD
-func validateConfig(conf ConfigData, service, credentials, databases, endpoints bool) error {
-	var err error
-	if service {
-		err = validateServiceParameters(conf.Service)
-		if err != nil {
-=======
 func (c Config) Validate(service, credentials, databases, endpoints bool) error {
 	var err error
 	if service {
 		if err = c.Service.Validate(); err != nil {
->>>>>>> d8a09b8b
 			return err
 		}
 	}
 
 	if credentials {
-<<<<<<< HEAD
-		err = validateCredentials(conf.Credentials)
-		if err != nil {
-			return err
-=======
 		for name, credential := range c.Credentials {
 			err = credential.Validate(name)
 			if err != nil {
 				return err
 			}
->>>>>>> d8a09b8b
 		}
 	}
 
 	if endpoints {
-<<<<<<< HEAD
-		err = validateEndpoints(conf.Endpoints)
-		if err != nil {
-			return err
-=======
 		if len(c.Endpoints) == 0 {
 			return &InvalidServiceConfigError{
 				Message: "No endpoints configured",
@@ -293,14 +256,10 @@
 			if err != nil {
 				return err
 			}
->>>>>>> d8a09b8b
 		}
 	}
 
 	if databases {
-<<<<<<< HEAD
-		err = validateDatabases(conf.Databases)
-=======
 		if len(c.Databases) == 0 {
 			return &InvalidServiceConfigError{
 				Message: "No databases configured",
@@ -312,7 +271,6 @@
 				return err
 			}
 		}
->>>>>>> d8a09b8b
 	}
 	return err
 }
@@ -323,32 +281,18 @@
 	return err
 }
 
-<<<<<<< HEAD
-// Returns an instance of the configuration data without modifying global variables.
-func GetConfigData(yamlData []byte) (ConfigData, error) {
-=======
 // Returns a Config struct initialized from the given YAML byte data.
 func NewConfig(yamlData []byte) (Config, error) {
->>>>>>> d8a09b8b
 	return InitSelected(yamlData, true, true, true, true)
 }
 
 // Initializes the selected sections in the service configuration using the
 // given YAML byte data.
-<<<<<<< HEAD
-func InitSelected(yamlData []byte, service, credentials, databases, endpoints bool) (ConfigData, error) {
-	conf, err := readConfig(yamlData, service, credentials, databases, endpoints)
-	if err != nil {
-		return ConfigData{}, err
-	}
-	err = validateConfig(conf, service, credentials, databases, endpoints)
-=======
 func InitSelected(yamlData []byte, service, credentials, databases, endpoints bool) (Config, error) {
 	conf, err := readConfig(yamlData, service, credentials, databases, endpoints)
 	if err != nil {
 		return Config{}, err
 	}
 	err = conf.Validate(service, credentials, databases, endpoints)
->>>>>>> d8a09b8b
 	return conf, err
 }
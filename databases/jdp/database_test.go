package jdp

import (
<<<<<<< HEAD
	"context"
	"errors"
	"fmt"
	"net/http"
	"net/http/httptest"
	"net/url"
=======
	"log"
>>>>>>> d8a09b8b
	"os"
	"slices"
	"strings"
	"testing"
	"time"

	"github.com/danielgtaylor/huma/v2"
	"github.com/danielgtaylor/huma/v2/adapters/humamux"
	"github.com/google/uuid"
	"github.com/gorilla/mux"
	"github.com/stretchr/testify/assert"
	"gopkg.in/yaml.v3"

	"github.com/kbase/dts/config"
	"github.com/kbase/dts/credit"
	"github.com/kbase/dts/databases"
	"github.com/kbase/dts/dtstest"
	"github.com/kbase/dts/endpoints"
	"github.com/kbase/dts/endpoints/globus"
)

const jdpConfig string = `
service:
  port: 8080
  max_connections: 100
  poll_interval: 60
  endpoint: globus-jdp
databases:
  jdp:
    name: JGI Data Portal
    organization: Joint Genome Institute
    endpoint: globus-jdp
    secret: ${DTS_JDP_SECRET}
endpoints:
  globus-jdp:
    name: Globus NERSC DTN
    id: ${DTS_GLOBUS_TEST_ENDPOINT}
    provider: globus
    auth:
      client_id: ${DTS_GLOBUS_CLIENT_ID}
      client_secret: ${DTS_GLOBUS_CLIENT_SECRET}
`

// when valid JDP credentials are not available, use a mock database
var isMockDatabase bool = false

var mockJDPServer *httptest.Server
var mockJDPSecret string = "mock_shared_secret"

// Response structure for mock JDP Server
type SearchResults struct {
	Descriptors []map[string]any `json:"descriptors"`
}

// create a mock JDP server for testing
func createMockJDPServer() *httptest.Server {
	router := mux.NewRouter()
	api := humamux.New(router, huma.DefaultConfig("Mock JDP Server", "1.0.0"))

	huma.Register(api, huma.Operation{
		OperationID: "searchJDP",
		Method:      http.MethodGet,
		Path:        "/search",
		Security:    []map[string][]string{{"bearerAuth": {}}},
	}, func(ctx context.Context, input *struct {
		Authorization string `header:"Authorization"`
	}) (*SearchResults, error) {
		return &SearchResults{}, nil
	})

	return httptest.NewServer(router)
}

// create a mock JDP database for testing
func NewMockDatabase() (databases.Database, error) {
	return &Database{
		Secret:          mockJDPSecret,
		StagingRequests: make(map[uuid.UUID]StagingRequest),
	}, nil
}

// helper function replaces embedded environment variables in yaml strings
// when they don't exist in the environment
func setTestEnvVars(yaml string) string {
	testVars := map[string]string{
		"DTS_JDP_SECRET":           mockJDPSecret,
		"DTS_GLOBUS_TEST_ENDPOINT": "5e5f7d4e-3f4b-11eb-9ac6-0a58a9feac02",
		"DTS_GLOBUS_CLIENT_ID":     "test_client_id",
		"DTS_GLOBUS_CLIENT_SECRET": "test_client_secret",
	}

	// check for existence of each variable. when not present, replace
	// instances of it in the yaml string with a test value
	for key, value := range testVars {
		if os.Getenv(key) == "" {
			yaml = os.Expand(yaml, func(yamlVar string) string {
				if yamlVar == key {
					isMockDatabase = true
					return value
				}
				return "${" + yamlVar + "}"
			})
		}
	}
	return yaml
}

// this function gets called at the beginning of a test session
func setup() {
	dtstest.EnableDebugLogging()
<<<<<<< HEAD
	config.Init([]byte(setTestEnvVars(jdpConfig)))
	configData, err := config.GetConfigData([]byte(setTestEnvVars(jdpConfig)))
	if err != nil {
		panic(err)
	}
	if isMockDatabase {
		mockJDPServer = createMockJDPServer()
		err := databases.RegisterDatabase("jdp", NewMockDatabase)
		if err != nil {
			panic(err)
		}
	} else {
		err := databases.RegisterDatabase("jdp", NewDatabaseFunc(configData))
		if err != nil {
			panic(err)
		}
	}
=======
	config.Init([]byte(jdpConfig))
	conf, err := config.NewConfig([]byte(jdpConfig))
	if err != nil {
		log.Panicf("Couldn't create config instance: %s", err)
	}
	databases.RegisterDatabase("jdp", DatabaseConstructor(conf))
>>>>>>> d8a09b8b
	endpoints.RegisterEndpointProvider("globus", globus.NewEndpointFromConfig)
}

// this function gets called after all tests have been run
func breakdown() {
	if mockJDPServer != nil {
		mockJDPServer.Close()
	}
}

func TestNewDatabase(t *testing.T) {
	assert := assert.New(t)
<<<<<<< HEAD
	configData, err := config.GetConfigData([]byte(setTestEnvVars(jdpConfig)))
	assert.Nil(err, "Failed to get config data for JDP database")
	jdpDb, err := NewDatabase(configData)
=======
	conf, err := config.NewConfig([]byte(jdpConfig))
	assert.Nil(err, "Couldn't create config in setup")
	jdpDb, err := NewDatabase(conf)
>>>>>>> d8a09b8b
	assert.NotNil(jdpDb, "JDP database not created")
	assert.Nil(err, "JDP database creation encountered an error")
}

func TestNewDatabaseWithoutJDPSharedSecret(t *testing.T) {
	assert := assert.New(t)
<<<<<<< HEAD
	const jdpConfigNoSecret string = `
service:
  port: 8080
  max_connections: 100
  poll_interval: 60
  endpoint: globus-jdp
databases:
  jdp:
    name: JGI Data Portal
    organization: Joint Genome Institute
    endpoint: globus-jdp
endpoints:
  globus-jdp:
    name: Globus NERSC DTN
    id: ${DTS_GLOBUS_TEST_ENDPOINT}
    provider: globus
    auth:
      client_id: ${DTS_GLOBUS_CLIENT_ID}
      client_secret: ${DTS_GLOBUS_CLIENT_SECRET}
`
	configData, err := config.GetConfigData([]byte(setTestEnvVars(jdpConfigNoSecret)))
	assert.Nil(err, "Failed to get config data for JDP database without shared secret")
	jdpDb, err := NewDatabase(configData)
=======
	jdpSecret := os.Getenv("DTS_JDP_SECRET")
	os.Unsetenv("DTS_JDP_SECRET")
	conf, err := config.NewConfig([]byte(jdpConfig))
	assert.Nil(err, "Couldn't create config in setup")
	jdpDb, err := NewDatabase(conf)
	os.Setenv("DTS_JDP_SECRET", jdpSecret)
>>>>>>> d8a09b8b
	assert.Nil(jdpDb, "JDP database somehow created without shared secret available")
	assert.NotNil(err, "JDP database creation without shared secret encountered no error")
}

func TestNewDatabaseWithMissingEndpoint(t *testing.T) {
	assert := assert.New(t)
	const jdpConfigMissingEndpoint string = `
service:
  port: 8080
  max_connections: 100
  poll_interval: 60
  endpoint: globus-jdp
databases:
  jdp:
    name: JGI Data Portal
    organization: Joint Genome Institute
    secret: ${DTS_JDP_SECRET}
endpoints:
  globus-jdp:
    name: Globus NERSC DTN
    id: ${DTS_GLOBUS_TEST_ENDPOINT}
    provider: globus
    auth:
      client_id: ${DTS_GLOBUS_CLIENT_ID}
      client_secret: ${DTS_GLOBUS_CLIENT_SECRET}
`
	// manually parse the config string to avoid validation errors because of the
	// missing endpoint
	bytes := []byte(setTestEnvVars(jdpConfigMissingEndpoint))
	bytes = []byte(os.ExpandEnv(string(bytes)))
	var configData config.ConfigData
	err := yaml.Unmarshal(bytes, &configData)
	assert.Nil(err, "Failed to unmarshal config data for JDP database with missing endpoint")
	jdpDb, err := NewDatabase(configData)
	assert.Nil(jdpDb, "JDP database somehow created with missing endpoint")
	assert.NotNil(err, "JDP database creation with missing endpoint encountered no error")
}

func TestNewDatabaseFunc(t *testing.T) {
	assert := assert.New(t)
	configData, err := config.GetConfigData([]byte(setTestEnvVars(jdpConfig)))
	assert.Nil(err, "Failed to get config data for JDP database")
	createFunc := NewDatabaseFunc(configData)
	jdpDb, err := createFunc()
	assert.NotNil(jdpDb, "JDP database not created by factory function")
	assert.Nil(err, "JDP database creation by factory function encountered an error")
}

func TestSpecificSearchParameters(t *testing.T) {
	assert := assert.New(t)
	configData, err := config.GetConfigData([]byte(setTestEnvVars(jdpConfig)))
	assert.Nil(err, "Failed to get config data for JDP database")
	db, err := NewDatabase(configData)
	assert.NotNil(db, "JDP database not created")
	assert.Nil(err, "JDP database creation encountered an error")

	params := db.SpecificSearchParameters()
	// check a few values
	extraString, ok := params["extra"].([]string)
	assert.True(ok, "Specific search parameters 'extra' is not a string slice")
	expectedExtra := []string{"img_taxon_oid", "project_id"}
	assert.True(slices.Equal(expectedExtra, extraString),
		"Specific search parameters 'extra' has incorrect values")
}

func TestSearch(t *testing.T) {
	assert := assert.New(t)
<<<<<<< HEAD
	if !isMockDatabase {
		orcid := os.Getenv("DTS_KBASE_TEST_ORCID")
		configData, err := config.GetConfigData([]byte(setTestEnvVars(jdpConfig)))
		assert.Nil(err, "Failed to get config data for JDP database")
		db, _ := NewDatabase(configData)
		params := databases.SearchParameters{
			Query: "prochlorococcus",
			Pagination: struct {
				Offset, MaxNum int
			}{
				Offset: 1,
				MaxNum: 50,
			},
		}
		results, err := db.Search(orcid, params)
		assert.True(len(results.Descriptors) > 0, "JDP search query returned no results")
		assert.Nil(err, "JDP search query encountered an error")
	}
}

func TestSaveLoad(t *testing.T) {
	assert := assert.New(t)
	configData, err := config.GetConfigData([]byte(setTestEnvVars(jdpConfig)))
	assert.Nil(err, "Failed to get config data for JDP database")
	db, _ := NewDatabase(configData)

	// save the database state
	state, err := db.Save()
	assert.Nil(err, "JDP database save encountered an error")
	assert.Equal("jdp", state.Name,
		"JDP database save returned incorrect database name")
	assert.True(len(state.Data) > 0, "JDP database save returned empty data")

	// load the saved state into a new database instance
	newDb, _ := NewDatabase(configData)
	err = newDb.Load(state)
	assert.Nil(err, "JDP database load encountered an error")
=======
	orcid := os.Getenv("DTS_KBASE_TEST_ORCID")
	conf, err := config.NewConfig([]byte(jdpConfig))
	assert.Nil(err, "Couldn't create config in setup")
	db, err := NewDatabase(conf)
	assert.Nil(err, "Couldn't create database in setup")
	params := databases.SearchParameters{
		Query: "prochlorococcus",
		Pagination: struct {
			Offset, MaxNum int
		}{
			Offset: 1,
			MaxNum: 50,
		},
	}
	results, err := db.Search(orcid, params)
	assert.True(len(results.Descriptors) > 0, "JDP search query returned no results")
	assert.Nil(err, "JDP search query encountered an error")
>>>>>>> d8a09b8b
}

func TestSearchByIMGTaxonOID(t *testing.T) {
	assert := assert.New(t)
<<<<<<< HEAD
	if !isMockDatabase {
		orcid := os.Getenv("DTS_KBASE_TEST_ORCID")
		configData, err := config.GetConfigData([]byte(setTestEnvVars(jdpConfig)))
		assert.Nil(err, "Failed to get config data for JDP database")
		db, _ := NewDatabase(configData)
		params := databases.SearchParameters{
			Query: "2582580701",
			Pagination: struct {
				Offset, MaxNum int
			}{
				Offset: 1,
				MaxNum: 50,
			},
			Specific: map[string]any{
				"f":     "img_taxon_oid",
				"extra": "img_taxon_oid",
			},
		}
		results, err := db.Search(orcid, params)
		assert.True(len(results.Descriptors) > 0, "JDP search query returned no results")
		assert.Nil(err, "JDP search query encountered an error")
	}
=======
	orcid := os.Getenv("DTS_KBASE_TEST_ORCID")
	conf, err := config.NewConfig([]byte(jdpConfig))
	assert.Nil(err, "Couldn't create config in setup")
	db, err := NewDatabase(conf)
	assert.Nil(err, "Couldn't create database in setup")
	params := databases.SearchParameters{
		Query: "2582580701",
		Pagination: struct {
			Offset, MaxNum int
		}{
			Offset: 1,
			MaxNum: 50,
		},
		Specific: map[string]any{
			"f":     "img_taxon_oid",
			"extra": "img_taxon_oid",
		},
	}
	results, err := db.Search(orcid, params)
	assert.True(len(results.Descriptors) > 0, "JDP search query returned no results")
	assert.Nil(err, "JDP search query encountered an error")
>>>>>>> d8a09b8b
}

func TestDescriptors(t *testing.T) {
	assert := assert.New(t)
<<<<<<< HEAD
	if !isMockDatabase {
		orcid := os.Getenv("DTS_KBASE_TEST_ORCID")
		configData, err := config.GetConfigData([]byte(setTestEnvVars(jdpConfig)))
		assert.Nil(err, "Failed to get config data for JDP database")
		db, _ := NewDatabase(configData)
		params := databases.SearchParameters{
			Query: "prochlorococcus",
		}
		results, _ := db.Search(orcid, params)
		fileIds := make([]string, len(results.Descriptors))
		for i, descriptor := range results.Descriptors {
			fileIds[i] = descriptor["id"].(string)
		}
		descriptors, err := db.Descriptors(orcid, fileIds[:10])
		assert.Nil(err, "JDP resource query encountered an error")
		assert.Equal(10, len(descriptors),
			"JDP resource query didn't return requested number of results")
		for i, desc := range descriptors {
			jdpSearchResult := results.Descriptors[i]
			assert.Equal(jdpSearchResult["id"], desc["id"], "Resource ID mismatch")
			assert.Equal(jdpSearchResult["name"], desc["name"], "Resource name mismatch")
			assert.Equal(jdpSearchResult["path"], desc["path"], "Resource path mismatch")
			assert.Equal(jdpSearchResult["format"], desc["format"], "Resource format mismatch")
			assert.Equal(jdpSearchResult["bytes"], desc["bytes"], "Resource size mismatch")
			assert.Equal(jdpSearchResult["mediatype"], desc["mediatype"], "Resource media type mismatch")
			assert.Equal(jdpSearchResult["credit"].(credit.CreditMetadata).Identifier, desc["credit"].(credit.CreditMetadata).Identifier, "Resource credit ID mismatch")
			assert.Equal(jdpSearchResult["credit"].(credit.CreditMetadata).ResourceType, desc["credit"].(credit.CreditMetadata).ResourceType, "Resource credit resource type mismatch")
		}
	}
}

func TestAddSpecificSearchParameters(t *testing.T) {
	assert := assert.New(t)
	configData, err := config.GetConfigData([]byte(setTestEnvVars(jdpConfig)))
	assert.Nil(err, "Failed to get config data for JDP database")
	db, err := NewDatabase(configData)
	assert.NotNil(db, "JDP database not created")
	assert.Nil(err, "JDP database creation encountered an error")

	validParams := map[string]any{
		"extra": "project_id",
		"d":     "asc",
		"f":     "library",
		"include_private_data": 1,
		"s":     "title",
	}
	urlValues := url.Values{}
	urlValues.Add("foo", "bar")
	urlValues.Add("baz", "qux")
	jdpDB, ok := db.(*Database)
	assert.NotNil(jdpDB, "Failed to cast db to *Database")
	assert.True(ok, "Database cast encountered an error")

	err = jdpDB.addSpecificSearchParameters(validParams, &urlValues)
	assert.Nil(err, "Adding specific search parameters encountered an error")
	assert.Equal("bar", urlValues.Get("foo"), "Existing URL parameter 'foo' was modified")
	assert.Equal("qux", urlValues.Get("baz"), "Existing URL parameter 'baz' was modified")
	extraParams := urlValues["extra"]
	expectedExtra := []string{"project_id"}
	assert.True(slices.Equal(expectedExtra, extraParams),
		"Specific search parameters 'extra' has incorrect values")

    invalidValues := []map[string]any{
		{"extra": "invlalid_extra"}, // not an allowed value
		{"extra": 123}, // should be a string
		{"d": "invalid_direction"}, // should be 'asc' or 'desc'
		{"d": 789}, // should be a string
		{"f": "invalid_field"}, // not an allowed value
		{"f": []int{1, 2, 3}}, // should be a string
		{"include_private_data": 5}, // should be 0 or 1
		{"include_private_data": "yes"}, // should be an integer
		{"s": "invalid_sort"}, // not an allowed value
		{"s": 456}, // should be a string
		{"unknown_param": "some_value"}, // unknown parameter
	}

	for _, invalidParams := range invalidValues {
		t.Run(fmt.Sprintf("%v", invalidParams), func(t *testing.T) {
			urlValues = url.Values{}
			err = jdpDB.addSpecificSearchParameters(invalidParams, &urlValues)
			assert.NotNil(err, "Adding invalid specific search parameters did not return an error")
			var invalidParamErr *databases.InvalidSearchParameter
			assert.True(errors.As(err, &invalidParamErr), "Expected InvalidSearchParameter error type")
		})
	}
}

func TestDescriptorFromOrganismAndFile(t *testing.T) {
	assert := assert.New(t)
	file := File {
		Id:        "file123",
		Name:      "testfile.txt",
		Path:	  "/data/",
		Size:	  2048.0,
		Owner:	 "jdoe",
		AddedDate: "01022020",
		ModifiedDate: "02022020",
		PurgeDate: "03022020",
		Date:    "04022020",
		Status: "active",
		Type: "txt",
		MD5Sum: "abc123def456ghi789jkl012mno345pq",
		User: "jdoe",
		Group: "users",
		Permissions: "rw-r--r--",
		DataGroup: "data",
	}
	organism := Organism {
		Id: "org456",
		Name: "Test Organism",
		Title: "His Royal Testness",
		Files: []File{file},
	}
	descriptor := descriptorFromOrganismAndFile(organism, file)
	assert.NotNil(descriptor, "Descriptor creation returned nil")
	assert.Equal("JDP:file123", descriptor["id"], "Descriptor ID is incorrect")
	assert.Equal("testfile", descriptor["name"], "Descriptor name is incorrect")
	assert.Equal("/data/testfile.txt", descriptor["path"], "Descriptor path is incorrect")
	assert.Equal("text", descriptor["format"], "Descriptor format is incorrect")
	ok := strings.Contains(descriptor["mediatype"].(string), "text/plain")
	assert.True(ok, "Descriptor media type is incorrect")
	assert.Equal(int(2048), descriptor["bytes"], "Descriptor size is incorrect")
	assert.Equal("JDP:file123", descriptor["credit"].(credit.CreditMetadata).Identifier, "Descriptor credit ID is incorrect")
	assert.Equal("dataset", descriptor["credit"].(credit.CreditMetadata).ResourceType, "Descriptor credit resource type is incorrect")

}

func TestDescriptorsFromResponseBody(t *testing.T) {
	assert := assert.New(t)
	responseBody := `{
		"organisms": [
			{
				"id": "org456",
				"name": "Test Organism",
				"title": "His Royal Testness",
				"files": [
					{
						"_id": "file123",
						"file_name": "testfile.txt",
						"file_path": "/data",
						"type": "text/plain",
						"file_size": 2048,
						"metadata": {
							"analysis_project_id": 7890,
							"img": {
								"taxon_oid": "A321"
							}
						}
					}
				]
			}
		]
	}`
	descriptors, err := descriptorsFromResponseBody([]byte(responseBody), nil)
	assert.Nil(err, "Parsing descriptors from response body encountered an error")
	assert.Equal(1, len(descriptors), "Incorrect number of descriptors parsed from response body")
	descriptor := descriptors[0]
	assert.Equal("JDP:file123", descriptor["id"], "Parsed descriptor ID is incorrect")
	assert.Equal("testfile", descriptor["name"], "Parsed descriptor name is incorrect")
	assert.Equal("/data/testfile.txt", descriptor["path"], "Parsed descriptor path is incorrect")
	assert.Equal("text", descriptor["format"], "Parsed descriptor format is incorrect")
	ok := strings.Contains(descriptor["mediatype"].(string), "text/plain")
	assert.True(ok, "Parsed descriptor media type is incorrect")
	assert.Equal(int(2048), descriptor["bytes"], "Parsed descriptor size is incorrect")
	assert.Equal("JDP:file123", descriptor["credit"].(credit.CreditMetadata).Identifier, "Parsed descriptor credit ID is incorrect")
	assert.Equal("dataset", descriptor["credit"].(credit.CreditMetadata).ResourceType, "Parsed descriptor credit resource type is incorrect")

	// response with extra fields
	extraFields := []string{"img_taxon_oid", "project_id"}
	descriptors, err = descriptorsFromResponseBody([]byte(responseBody), extraFields)
	assert.Nil(err, "Parsing descriptors with extra fields from response body encountered an error")
	assert.Equal(1, len(descriptors), "Incorrect number of descriptors parsed from response body with extra fields")
	descriptor = descriptors[0]
	extraValue, exists := descriptor["extra"].(map[string]any)["img_taxon_oid"]
	assert.True(exists, "Extra field 'img_taxon_oid' not found in parsed descriptor")
	assert.Equal("A321", extraValue, "Extra field 'img_taxon_oid' has incorrect value in parsed descriptor")
	extraValue, exists = descriptor["extra"].(map[string]any)["project_id"]
	assert.True(exists, "Extra field 'project_id' not found in parsed descriptor")
	assert.Equal("org456", extraValue, "Extra field 'project_id' has incorrect value in parsed descriptor")

}

func TestPageNumberAndSize(t *testing.T) {
	assert := assert.New(t)
	num, size := pageNumberAndSize(0, 0)
	assert.Equal(1, num, "Page number for offset 0 and size 0 is incorrect")
	assert.Equal(100, size, "Page size for offset 0 and size 0 is incorrect")

	num, size = pageNumberAndSize(0, 10)
	assert.Equal(1, num, "Page number for offset 0 and size 10 is incorrect")
	assert.Equal(10, size, "Page size for offset 0 and size 10 is incorrect")

	num, size = pageNumberAndSize(25, 25)
	assert.Equal(2, num, "Page number for offset 25 and size 25 is incorrect")
	assert.Equal(25, size, "Page size for offset 25 and size 25 is incorrect")

	num, size = pageNumberAndSize(50, -1)
	assert.Equal(2, num, "Page number for offset 50 and size -1 is incorrect")
	assert.Equal(50, size, "Page size for offset 50 and size -1 is incorrect")
}

func TestPruneStagingRequests(t *testing.T) {
	assert := assert.New(t)
	db := &Database{
		StagingRequests: make(map[uuid.UUID]StagingRequest),
		DeleteAfter:     time.Minute * 30,
	}
	newUuid := uuid.New()
	db.StagingRequests[newUuid] = StagingRequest{
		Id:     1,
		Time:   time.Now(),
	}
	oldUuid := uuid.New()
	db.StagingRequests[oldUuid] = StagingRequest{
		Id:     2,
		Time:   time.Now().Add(-time.Hour),
	}
	db.pruneStagingRequests()
	_, existsNew := db.StagingRequests[newUuid]
	_, existsOld := db.StagingRequests[oldUuid]
	assert.True(existsNew, "New staging request was incorrectly pruned")
	assert.False(existsOld, "Old staging request was not pruned")
}

func TestMimeTypeForFile(t *testing.T) {
	assert := assert.New(t)
	tests := []struct {
		FileName    string
		ExpectedMIME string
	}{
		{"test.txt", "text/plain"},
		{"test.html", "text/html"},
		{"test.json", "application/json"},
		{"test.xml", "application/xml"},
		{"test.mp4", "video/mp4"},
		{"test.mp3", "audio/mpeg"},
		{"test.unknown", "application/octet-stream"},
	}
	for _, tt := range tests {
		t.Run(tt.FileName, func(t *testing.T) {
			mime := mimetypeForFile(tt.FileName)
			ok := strings.Contains(mime, tt.ExpectedMIME)
			assert.True(ok, "MIME type for %q is incorrect", tt.FileName)
		})
=======
	orcid := os.Getenv("DTS_KBASE_TEST_ORCID")
	conf, err := config.NewConfig([]byte(jdpConfig))
	assert.Nil(err, "Couldn't create config in setup")
	db, err := NewDatabase(conf)
	assert.Nil(err, "Couldn't create database in setup")
	params := databases.SearchParameters{
		Query: "prochlorococcus",
	}
	results, _ := db.Search(orcid, params)
	fileIds := make([]string, len(results.Descriptors))
	for i, descriptor := range results.Descriptors {
		fileIds[i] = descriptor["id"].(string)
	}
	descriptors, err := db.Descriptors(orcid, fileIds[:10])
	assert.Nil(err, "JDP resource query encountered an error")
	assert.Equal(10, len(descriptors),
		"JDP resource query didn't return requested number of results")
	for i, desc := range descriptors {
		jdpSearchResult := results.Descriptors[i]
		assert.Equal(jdpSearchResult["id"], desc["id"], "Resource ID mismatch")
		assert.Equal(jdpSearchResult["name"], desc["name"], "Resource name mismatch")
		assert.Equal(jdpSearchResult["path"], desc["path"], "Resource path mismatch")
		assert.Equal(jdpSearchResult["format"], desc["format"], "Resource format mismatch")
		assert.Equal(jdpSearchResult["bytes"], desc["bytes"], "Resource size mismatch")
		assert.Equal(jdpSearchResult["mediatype"], desc["mediatype"], "Resource media type mismatch")
		assert.Equal(jdpSearchResult["credit"].(credit.CreditMetadata).Identifier, desc["credit"].(credit.CreditMetadata).Identifier, "Resource credit ID mismatch")
		assert.Equal(jdpSearchResult["credit"].(credit.CreditMetadata).ResourceType, desc["credit"].(credit.CreditMetadata).ResourceType, "Resource credit resource type mismatch")
>>>>>>> d8a09b8b
	}
}

// this runs setup, runs all tests, and does breakdown
func TestMain(m *testing.M) {
	setup()
	status := m.Run()
	breakdown()
	os.Exit(status)
}<|MERGE_RESOLUTION|>--- conflicted
+++ resolved
@@ -1,16 +1,12 @@
 package jdp
 
 import (
-<<<<<<< HEAD
 	"context"
 	"errors"
 	"fmt"
 	"net/http"
 	"net/http/httptest"
 	"net/url"
-=======
-	"log"
->>>>>>> d8a09b8b
 	"os"
 	"slices"
 	"strings"
@@ -121,9 +117,8 @@
 // this function gets called at the beginning of a test session
 func setup() {
 	dtstest.EnableDebugLogging()
-<<<<<<< HEAD
 	config.Init([]byte(setTestEnvVars(jdpConfig)))
-	configData, err := config.GetConfigData([]byte(setTestEnvVars(jdpConfig)))
+	configData, err := config.NewConfig([]byte(setTestEnvVars(jdpConfig)))
 	if err != nil {
 		panic(err)
 	}
@@ -134,19 +129,11 @@
 			panic(err)
 		}
 	} else {
-		err := databases.RegisterDatabase("jdp", NewDatabaseFunc(configData))
+		err := databases.RegisterDatabase("jdp", DatabaseConstructor(configData))
 		if err != nil {
 			panic(err)
 		}
 	}
-=======
-	config.Init([]byte(jdpConfig))
-	conf, err := config.NewConfig([]byte(jdpConfig))
-	if err != nil {
-		log.Panicf("Couldn't create config instance: %s", err)
-	}
-	databases.RegisterDatabase("jdp", DatabaseConstructor(conf))
->>>>>>> d8a09b8b
 	endpoints.RegisterEndpointProvider("globus", globus.NewEndpointFromConfig)
 }
 
@@ -159,22 +146,15 @@
 
 func TestNewDatabase(t *testing.T) {
 	assert := assert.New(t)
-<<<<<<< HEAD
-	configData, err := config.GetConfigData([]byte(setTestEnvVars(jdpConfig)))
-	assert.Nil(err, "Failed to get config data for JDP database")
-	jdpDb, err := NewDatabase(configData)
-=======
-	conf, err := config.NewConfig([]byte(jdpConfig))
+	conf, err := config.NewConfig([]byte(setTestEnvVars(jdpConfig)))
 	assert.Nil(err, "Couldn't create config in setup")
 	jdpDb, err := NewDatabase(conf)
->>>>>>> d8a09b8b
 	assert.NotNil(jdpDb, "JDP database not created")
 	assert.Nil(err, "JDP database creation encountered an error")
 }
 
 func TestNewDatabaseWithoutJDPSharedSecret(t *testing.T) {
 	assert := assert.New(t)
-<<<<<<< HEAD
 	const jdpConfigNoSecret string = `
 service:
   port: 8080
@@ -195,17 +175,9 @@
       client_id: ${DTS_GLOBUS_CLIENT_ID}
       client_secret: ${DTS_GLOBUS_CLIENT_SECRET}
 `
-	configData, err := config.GetConfigData([]byte(setTestEnvVars(jdpConfigNoSecret)))
+	configData, err := config.NewConfig([]byte(setTestEnvVars(jdpConfigNoSecret)))
 	assert.Nil(err, "Failed to get config data for JDP database without shared secret")
 	jdpDb, err := NewDatabase(configData)
-=======
-	jdpSecret := os.Getenv("DTS_JDP_SECRET")
-	os.Unsetenv("DTS_JDP_SECRET")
-	conf, err := config.NewConfig([]byte(jdpConfig))
-	assert.Nil(err, "Couldn't create config in setup")
-	jdpDb, err := NewDatabase(conf)
-	os.Setenv("DTS_JDP_SECRET", jdpSecret)
->>>>>>> d8a09b8b
 	assert.Nil(jdpDb, "JDP database somehow created without shared secret available")
 	assert.NotNil(err, "JDP database creation without shared secret encountered no error")
 }
@@ -236,7 +208,7 @@
 	// missing endpoint
 	bytes := []byte(setTestEnvVars(jdpConfigMissingEndpoint))
 	bytes = []byte(os.ExpandEnv(string(bytes)))
-	var configData config.ConfigData
+	var configData config.Config
 	err := yaml.Unmarshal(bytes, &configData)
 	assert.Nil(err, "Failed to unmarshal config data for JDP database with missing endpoint")
 	jdpDb, err := NewDatabase(configData)
@@ -246,9 +218,9 @@
 
 func TestNewDatabaseFunc(t *testing.T) {
 	assert := assert.New(t)
-	configData, err := config.GetConfigData([]byte(setTestEnvVars(jdpConfig)))
+	configData, err := config.NewConfig([]byte(setTestEnvVars(jdpConfig)))
 	assert.Nil(err, "Failed to get config data for JDP database")
-	createFunc := NewDatabaseFunc(configData)
+	createFunc := DatabaseConstructor(configData)
 	jdpDb, err := createFunc()
 	assert.NotNil(jdpDb, "JDP database not created by factory function")
 	assert.Nil(err, "JDP database creation by factory function encountered an error")
@@ -256,7 +228,7 @@
 
 func TestSpecificSearchParameters(t *testing.T) {
 	assert := assert.New(t)
-	configData, err := config.GetConfigData([]byte(setTestEnvVars(jdpConfig)))
+	configData, err := config.NewConfig([]byte(setTestEnvVars(jdpConfig)))
 	assert.Nil(err, "Failed to get config data for JDP database")
 	db, err := NewDatabase(configData)
 	assert.NotNil(db, "JDP database not created")
@@ -273,10 +245,9 @@
 
 func TestSearch(t *testing.T) {
 	assert := assert.New(t)
-<<<<<<< HEAD
 	if !isMockDatabase {
 		orcid := os.Getenv("DTS_KBASE_TEST_ORCID")
-		configData, err := config.GetConfigData([]byte(setTestEnvVars(jdpConfig)))
+		configData, err := config.NewConfig([]byte(setTestEnvVars(jdpConfig)))
 		assert.Nil(err, "Failed to get config data for JDP database")
 		db, _ := NewDatabase(configData)
 		params := databases.SearchParameters{
@@ -296,7 +267,7 @@
 
 func TestSaveLoad(t *testing.T) {
 	assert := assert.New(t)
-	configData, err := config.GetConfigData([]byte(setTestEnvVars(jdpConfig)))
+	configData, err := config.NewConfig([]byte(setTestEnvVars(jdpConfig)))
 	assert.Nil(err, "Failed to get config data for JDP database")
 	db, _ := NewDatabase(configData)
 
@@ -311,33 +282,13 @@
 	newDb, _ := NewDatabase(configData)
 	err = newDb.Load(state)
 	assert.Nil(err, "JDP database load encountered an error")
-=======
-	orcid := os.Getenv("DTS_KBASE_TEST_ORCID")
-	conf, err := config.NewConfig([]byte(jdpConfig))
-	assert.Nil(err, "Couldn't create config in setup")
-	db, err := NewDatabase(conf)
-	assert.Nil(err, "Couldn't create database in setup")
-	params := databases.SearchParameters{
-		Query: "prochlorococcus",
-		Pagination: struct {
-			Offset, MaxNum int
-		}{
-			Offset: 1,
-			MaxNum: 50,
-		},
-	}
-	results, err := db.Search(orcid, params)
-	assert.True(len(results.Descriptors) > 0, "JDP search query returned no results")
-	assert.Nil(err, "JDP search query encountered an error")
->>>>>>> d8a09b8b
 }
 
 func TestSearchByIMGTaxonOID(t *testing.T) {
 	assert := assert.New(t)
-<<<<<<< HEAD
 	if !isMockDatabase {
 		orcid := os.Getenv("DTS_KBASE_TEST_ORCID")
-		configData, err := config.GetConfigData([]byte(setTestEnvVars(jdpConfig)))
+		configData, err := config.NewConfig([]byte(setTestEnvVars(jdpConfig)))
 		assert.Nil(err, "Failed to get config data for JDP database")
 		db, _ := NewDatabase(configData)
 		params := databases.SearchParameters{
@@ -357,37 +308,13 @@
 		assert.True(len(results.Descriptors) > 0, "JDP search query returned no results")
 		assert.Nil(err, "JDP search query encountered an error")
 	}
-=======
-	orcid := os.Getenv("DTS_KBASE_TEST_ORCID")
-	conf, err := config.NewConfig([]byte(jdpConfig))
-	assert.Nil(err, "Couldn't create config in setup")
-	db, err := NewDatabase(conf)
-	assert.Nil(err, "Couldn't create database in setup")
-	params := databases.SearchParameters{
-		Query: "2582580701",
-		Pagination: struct {
-			Offset, MaxNum int
-		}{
-			Offset: 1,
-			MaxNum: 50,
-		},
-		Specific: map[string]any{
-			"f":     "img_taxon_oid",
-			"extra": "img_taxon_oid",
-		},
-	}
-	results, err := db.Search(orcid, params)
-	assert.True(len(results.Descriptors) > 0, "JDP search query returned no results")
-	assert.Nil(err, "JDP search query encountered an error")
->>>>>>> d8a09b8b
 }
 
 func TestDescriptors(t *testing.T) {
 	assert := assert.New(t)
-<<<<<<< HEAD
 	if !isMockDatabase {
 		orcid := os.Getenv("DTS_KBASE_TEST_ORCID")
-		configData, err := config.GetConfigData([]byte(setTestEnvVars(jdpConfig)))
+		configData, err := config.NewConfig([]byte(setTestEnvVars(jdpConfig)))
 		assert.Nil(err, "Failed to get config data for JDP database")
 		db, _ := NewDatabase(configData)
 		params := databases.SearchParameters{
@@ -418,7 +345,7 @@
 
 func TestAddSpecificSearchParameters(t *testing.T) {
 	assert := assert.New(t)
-	configData, err := config.GetConfigData([]byte(setTestEnvVars(jdpConfig)))
+	configData, err := config.NewConfig([]byte(setTestEnvVars(jdpConfig)))
 	assert.Nil(err, "Failed to get config data for JDP database")
 	db, err := NewDatabase(configData)
 	assert.NotNil(db, "JDP database not created")
@@ -629,35 +556,6 @@
 			ok := strings.Contains(mime, tt.ExpectedMIME)
 			assert.True(ok, "MIME type for %q is incorrect", tt.FileName)
 		})
-=======
-	orcid := os.Getenv("DTS_KBASE_TEST_ORCID")
-	conf, err := config.NewConfig([]byte(jdpConfig))
-	assert.Nil(err, "Couldn't create config in setup")
-	db, err := NewDatabase(conf)
-	assert.Nil(err, "Couldn't create database in setup")
-	params := databases.SearchParameters{
-		Query: "prochlorococcus",
-	}
-	results, _ := db.Search(orcid, params)
-	fileIds := make([]string, len(results.Descriptors))
-	for i, descriptor := range results.Descriptors {
-		fileIds[i] = descriptor["id"].(string)
-	}
-	descriptors, err := db.Descriptors(orcid, fileIds[:10])
-	assert.Nil(err, "JDP resource query encountered an error")
-	assert.Equal(10, len(descriptors),
-		"JDP resource query didn't return requested number of results")
-	for i, desc := range descriptors {
-		jdpSearchResult := results.Descriptors[i]
-		assert.Equal(jdpSearchResult["id"], desc["id"], "Resource ID mismatch")
-		assert.Equal(jdpSearchResult["name"], desc["name"], "Resource name mismatch")
-		assert.Equal(jdpSearchResult["path"], desc["path"], "Resource path mismatch")
-		assert.Equal(jdpSearchResult["format"], desc["format"], "Resource format mismatch")
-		assert.Equal(jdpSearchResult["bytes"], desc["bytes"], "Resource size mismatch")
-		assert.Equal(jdpSearchResult["mediatype"], desc["mediatype"], "Resource media type mismatch")
-		assert.Equal(jdpSearchResult["credit"].(credit.CreditMetadata).Identifier, desc["credit"].(credit.CreditMetadata).Identifier, "Resource credit ID mismatch")
-		assert.Equal(jdpSearchResult["credit"].(credit.CreditMetadata).ResourceType, desc["credit"].(credit.CreditMetadata).ResourceType, "Resource credit resource type mismatch")
->>>>>>> d8a09b8b
 	}
 }
 

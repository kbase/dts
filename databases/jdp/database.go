--- conflicted
+++ resolved
@@ -54,11 +54,7 @@
 	Secret string
 	// mapping from staging UUIDs to JDP restoration request ID
 	StagingRequests map[uuid.UUID]StagingRequest
-<<<<<<< HEAD
-	// Time after which staging requests are deleted
-=======
 	// time after which staging requests are pruned
->>>>>>> d8a09b8b
 	DeleteAfter time.Duration
 }
 
@@ -69,23 +65,15 @@
 	Time time.Time
 }
 
-<<<<<<< HEAD
-func NewDatabase(configData config.ConfigData) (databases.Database, error) {
-=======
 func NewDatabase(conf config.Config) (databases.Database, error) {
->>>>>>> d8a09b8b
 	// make sure we have a shared secret or an SSO token
-	secret := configData.Databases["jdp"].Secret
+	secret := conf.Databases["jdp"].Secret
 	if secret == "" { // check for SSO token
 		return nil, fmt.Errorf("no shared secret was found for JDP authentication")
 	}
 
 	// make sure we are using only a single endpoint
-<<<<<<< HEAD
-	if configData.Databases["jdp"].Endpoint == "" {
-=======
 	if conf.Databases["jdp"].Endpoint == "" {
->>>>>>> d8a09b8b
 		return nil, &databases.InvalidEndpointsError{
 			Database: "jdp",
 			Message:  "The JGI data portal should only have a single endpoint configured.",
@@ -99,15 +87,6 @@
 		//Client:          databases.SecureHttpClient(),
 		Secret:          secret,
 		StagingRequests: make(map[uuid.UUID]StagingRequest),
-<<<<<<< HEAD
-		DeleteAfter:     time.Duration(configData.Service.DeleteAfter) * time.Second,
-	}, nil
-}
-
-func NewDatabaseFunc(configData config.ConfigData) func() (databases.Database, error) {
-	return func() (databases.Database, error) {
-		return NewDatabase(configData)
-=======
 		DeleteAfter:     time.Duration(conf.Service.DeleteAfter) * time.Second,
 	}, nil
 }
@@ -115,7 +94,6 @@
 func DatabaseConstructor(conf config.Config) func() (databases.Database, error) {
 	return func() (databases.Database, error) {
 		return NewDatabase(conf)
->>>>>>> d8a09b8b
 	}
 }
 

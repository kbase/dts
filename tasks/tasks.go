// Copyright (c) 2023 The KBase Project and its Contributors
// Copyright (c) 2023 Cohere Consulting, LLC
//
// Permission is hereby granted, free of charge, to any person obtaining a copy of
// this software and associated documentation files (the "Software"), to deal in
// the Software without restriction, including without limitation the rights to
// use, copy, modify, merge, publish, distribute, sublicense, and/or sell copies
// of the Software, and to permit persons to whom the Software is furnished to do
// so, subject to the following conditions:
//
// The above copyright notice and this permission notice shall be included in all
// copies or substantial portions of the Software.
//
// THE SOFTWARE IS PROVIDED "AS IS", WITHOUT WARRANTY OF ANY KIND, EXPRESS OR
// IMPLIED, INCLUDING BUT NOT LIMITED TO THE WARRANTIES OF MERCHANTABILITY,
// FITNESS FOR A PARTICULAR PURPOSE AND NONINFRINGEMENT. IN NO EVENT SHALL THE
// AUTHORS OR COPYRIGHT HOLDERS BE LIABLE FOR ANY CLAIM, DAMAGES OR OTHER
// LIABILITY, WHETHER IN AN ACTION OF CONTRACT, TORT OR OTHERWISE, ARISING FROM,
// OUT OF OR IN CONNECTION WITH THE SOFTWARE OR THE USE OR OTHER DEALINGS IN THE
// SOFTWARE.

package tasks

import (
	"bytes"
	"encoding/gob"
	"errors"
	"fmt"
	"io/fs"
	"log/slog"
	"os"
	"path/filepath"
	"time"

	"github.com/google/uuid"

	"github.com/kbase/dts/auth"
	"github.com/kbase/dts/config"
	"github.com/kbase/dts/databases"
	"github.com/kbase/dts/databases/jdp"
	"github.com/kbase/dts/databases/kbase"
	"github.com/kbase/dts/databases/nmdc"
	"github.com/kbase/dts/endpoints"
	"github.com/kbase/dts/endpoints/globus"
	"github.com/kbase/dts/endpoints/local"
	"github.com/kbase/dts/journal"
)

// useful type aliases
type Database = databases.Database
type Endpoint = endpoints.Endpoint
type FileTransfer = endpoints.FileTransfer
type TransferStatus = endpoints.TransferStatus

// useful constants
const (
	TransferStatusUnknown    = endpoints.TransferStatusUnknown
	TransferStatusStaging    = endpoints.TransferStatusStaging
	TransferStatusActive     = endpoints.TransferStatusActive
	TransferStatusFailed     = endpoints.TransferStatusFailed
	TransferStatusFinalizing = endpoints.TransferStatusFinalizing
	TransferStatusInactive   = endpoints.TransferStatusInactive
	TransferStatusSucceeded  = endpoints.TransferStatusSucceeded
)

// starts processing tasks according to the given configuration, returning an
// informative error if anything prevents this
<<<<<<< HEAD
func Start(configData config.ConfigData) error {
=======
func Start(conf config.Config) error {
>>>>>>> d8a09b8b
	if running {
		return &AlreadyRunningError{}
	}

	// if this is the first call to Start(), register our built-in endpoint
	// and database providers
	if firstCall {

		// NOTE: it's okay if these endpoint providers have already been registered,
		// NOTE: as they can be used in testing
		err := endpoints.RegisterEndpointProvider("globus", globus.NewEndpointFromConfig)
		if err == nil {
			err = endpoints.RegisterEndpointProvider("local", local.NewEndpoint)
		}
		if err != nil {
			if _, matches := err.(*endpoints.AlreadyRegisteredError); !matches {
				return err
			}
		}

		// register databases
		// NOTE: if a registration fails, we log it and continue, and the database is not available
<<<<<<< HEAD
		if _, found := configData.Databases["jdp"]; found {
			err = databases.RegisterDatabase("jdp", jdp.NewDatabaseFunc(configData))
=======
		if _, found := conf.Databases["jdp"]; found {
			err = databases.RegisterDatabase("jdp", jdp.DatabaseConstructor(conf))
>>>>>>> d8a09b8b
		}
		if err != nil {
			slog.Error(err.Error())
		}
<<<<<<< HEAD
		if _, found := configData.Databases["kbase"]; found {
=======
		if _, found := conf.Databases["kbase"]; found {
>>>>>>> d8a09b8b
			err = databases.RegisterDatabase("kbase", kbase.NewDatabase)
		}
		if err != nil {
			slog.Error(err.Error())
		}
<<<<<<< HEAD
		if _, found := configData.Databases["nmdc"]; found {
=======
		if _, found := conf.Databases["nmdc"]; found {
>>>>>>> d8a09b8b
			err = databases.RegisterDatabase("nmdc", nmdc.NewDatabase)
		}
		if err != nil {
			slog.Error(err.Error())
		}

		firstCall = false
	}

	// do the necessary directories exist, and are they writable/readable?
	err := validateDirectory("data", config.Service.DataDirectory)
	if err != nil {
		return err
	}
	err = validateDirectory("manifest", config.Service.ManifestDirectory)
	if err != nil {
		return err
	}

	// can we access the local endpoint?
	_, err = endpoints.NewEndpoint(config.Service.Endpoint)
	if err != nil {
		return err
	}

	// fire up the transfer journal
	err = journal.Init()
	if err != nil {
		return err
	}

	// allocate channels
	taskChannels = channelsType{
		CreateTask:       make(chan transferTask, 32),
		CancelTask:       make(chan uuid.UUID, 32),
		GetTaskStatus:    make(chan uuid.UUID, 32),
		ReturnTaskId:     make(chan uuid.UUID, 32),
		ReturnTaskStatus: make(chan TransferStatus, 32),
		Error:            make(chan error, 32),
		Poll:             make(chan struct{}),
		Stop:             make(chan struct{}),
	}

	// start processing tasks
	go processTasks()

	// start the polling heartbeat
	slog.Info(fmt.Sprintf("Task statuses are updated every %d ms",
		config.Service.PollInterval))
	pollInterval := time.Duration(config.Service.PollInterval) * time.Millisecond
	go heartbeat(pollInterval, taskChannels.Poll)

	// okay, we're running now
	running = true

	return nil
}

// Stops processing tasks. Adding new tasks and requesting task statuses are
// disallowed in a stopped state.
func Stop() error {
	var err error
	if running {
		taskChannels.Stop <- struct{}{}
		err = <-taskChannels.Error
		if err != nil {
			return err
		}
		err = journal.Finalize()
		if err != nil {
			return err
		}
		running = false
	} else {
		err = &NotRunningError{}
	}
	return err
}

// Returns true if tasks are currently being processed, false if not.
func Running() bool {
	return running
}

// this type holds a specification used to create a valid transfer task
type Specification struct {
	// a Markdown description of the transfer task
	Description string
	// the name of destination database to which files are transferred (as
	// specified in the DTS config file) OR a custom destination spec (<provider>:<id>:<credential>)
	Destination string
	// machine-readable instructions for processing the payload at its destination
	Instructions map[string]any
	// an array of identifiers for files to be transferred from Source to Destination
	FileIds []string
	// the name of source database from which files are transferred (as specified
	// in the DTS config file)
	Source string
	// information about the user requesting the task
	User auth.User
}

// Creates a new transfer task associated with the user with the specified Orcid
// ID to the manager's set, returning a UUID for the task. The task is defined
// by specifying the names of the source and destination databases and a set of
// file IDs associated with the source.
func Create(spec Specification) (uuid.UUID, error) {
	var taskId uuid.UUID

	// have we requested files to be transferred?
	if len(spec.FileIds) == 0 {
		return taskId, &NoFilesRequestedError{}
	}

	// verify the source and destination strings
	_, err := databases.NewDatabase(spec.Source) // source must refer to a database
	if err != nil {
		return taskId, err
	}

	// destination can be a database OR a custom location
	if _, err = databases.NewDatabase(spec.Destination); err != nil {
		if _, err = endpoints.ParseCustomSpec(spec.Destination); err != nil {
			return taskId, err
		}
	}

	// create a new task and send it along for processing
	taskChannels.CreateTask <- transferTask{
		User:         spec.User,
		Source:       spec.Source,
		Destination:  spec.Destination,
		FileIds:      spec.FileIds,
		Description:  spec.Description,
		Instructions: spec.Instructions,
	}
	select {
	case taskId = <-taskChannels.ReturnTaskId:
	case err = <-taskChannels.Error:
	}

	return taskId, err
}

// Given a task UUID, returns its transfer status (or a non-nil error
// indicating any issues encountered).
func Status(taskId uuid.UUID) (TransferStatus, error) {
	var status TransferStatus
	var err error
	taskChannels.GetTaskStatus <- taskId
	select {
	case status = <-taskChannels.ReturnTaskStatus:
	case err = <-taskChannels.Error:
	}
	return status, err
}

// Requests that the task with the given UUID be canceled. Clients should check
// the status of the task separately.
func Cancel(taskId uuid.UUID) error {
	var err error
	taskChannels.CancelTask <- taskId
	select { // default block provides non-blocking error check
	case err = <-taskChannels.Error:
	default:
	}
	return err
}

//-----------
// Internals
//-----------

// global variables for managing tasks
var firstCall = true          // indicates first call to Start()
var running bool              // true if tasks are processing, false if not
var taskChannels channelsType // channels used for processing tasks

// loads a map of task IDs to tasks from a previously saved file if available,
// or creates an empty map if no such file is available or valid
func createOrLoadTasks(dataFile string) map[uuid.UUID]transferTask {
	file, err := os.Open(dataFile)
	if err != nil {
		return make(map[uuid.UUID]transferTask)
	}
	slog.Debug(fmt.Sprintf("Found previous tasks in %s.", dataFile))
	defer file.Close()
	enc := gob.NewDecoder(file)
	var tasks map[uuid.UUID]transferTask
	var databaseStates databases.DatabaseSaveStates
	if err = enc.Decode(&tasks); err == nil {
		err = enc.Decode(&databaseStates)
	}
	if err != nil { // file not readable
		slog.Error(fmt.Sprintf("Reading task file %s: %s", dataFile, err.Error()))
		return make(map[uuid.UUID]transferTask)
	}
	if err = databases.Load(databaseStates); err != nil {
		slog.Error(fmt.Sprintf("Restoring database states: %s", err.Error()))
	}
	slog.Debug(fmt.Sprintf("Restored %d tasks from %s", len(tasks), dataFile))
	return tasks
}

// saves a map of task IDs to tasks to the given file
func saveTasks(tasks map[uuid.UUID]transferTask, dataFile string) error {
	if len(tasks) > 0 {
		slog.Debug(fmt.Sprintf("Saving %d tasks to %s", len(tasks), dataFile))
		file, err := os.OpenFile(dataFile, os.O_RDWR|os.O_CREATE, 0644)
		if err != nil {
			return fmt.Errorf("opening task file %s: %s", dataFile, err.Error())
		}
		enc := gob.NewEncoder(file)
		if err = enc.Encode(tasks); err == nil {
			var databaseStates databases.DatabaseSaveStates
			if databaseStates, err = databases.Save(); err == nil {
				err = enc.Encode(databaseStates)
			}
		}
		if err != nil {
			file.Close()
			os.Remove(dataFile)
			return fmt.Errorf("saving tasks: %s", err.Error())
		}
		err = file.Close()
		if err != nil {
			os.Remove(dataFile)
			return fmt.Errorf("writing task file %s: %s", dataFile, err.Error())
		}
		slog.Debug(fmt.Sprintf("Saved %d tasks to %s", len(tasks), dataFile))
	} else {
		_, err := os.Stat(dataFile)
		if !errors.Is(err, fs.ErrNotExist) { // file exists
			os.Remove(dataFile)
		}
	}
	return nil
}

// this type holds various channels used by the task manager to communicate
// with its worker goroutine
type channelsType struct {
	CreateTask       chan transferTask   // used by client to request task creation
	CancelTask       chan uuid.UUID      // used by client to request task cancellation
	GetTaskStatus    chan uuid.UUID      // used by client to request task status
	ReturnTaskId     chan uuid.UUID      // returns task ID to client
	ReturnTaskStatus chan TransferStatus // returns task status to client
	Error            chan error          // returns error to client
	Poll             chan struct{}       // carries heartbeat signal for task updates
	Stop             chan struct{}       // used by client to stop task management
}

// this function runs in its own goroutine, using the given local endpoint
// for local file transfers, and the given channels to communicate with
// the main thread
func processTasks() {
	// create or recreate a persistent table of transfer-related tasks
	dataStore := filepath.Join(config.Service.DataDirectory, "dts.gob")
	tasks := createOrLoadTasks(dataStore)

	// parse the task channels into directional types as needed
	var createTaskChan <-chan transferTask = taskChannels.CreateTask
	var cancelTaskChan <-chan uuid.UUID = taskChannels.CancelTask
	var getTaskStatusChan <-chan uuid.UUID = taskChannels.GetTaskStatus
	var returnTaskIdChan chan<- uuid.UUID = taskChannels.ReturnTaskId
	var returnTaskStatusChan chan<- TransferStatus = taskChannels.ReturnTaskStatus
	var errorChan chan<- error = taskChannels.Error
	var pollChan <-chan struct{} = taskChannels.Poll
	var stopChan <-chan struct{} = taskChannels.Stop

	// the task deletion period is specified in seconds
	deleteAfter := time.Duration(config.Service.DeleteAfter) * time.Second

	// start scurrying around
	running := true
	for running {
		select {
		case newTask := <-createTaskChan: // Create() called
			newTask.Id = uuid.New()
			newTask.StartTime = time.Now()
			tasks[newTask.Id] = newTask
			returnTaskIdChan <- newTask.Id
			slog.Info(fmt.Sprintf("Created new transfer task %s (%d file(s) requested)",
				newTask.Id.String(), len(newTask.FileIds)))
		case taskId := <-cancelTaskChan: // Cancel() called
			if task, found := tasks[taskId]; found {
				slog.Info(fmt.Sprintf("Task %s: received cancellation request", taskId.String()))
				err := task.Cancel()
				if err != nil {
					task.Status.Code = TransferStatusUnknown
					task.Status.Message = fmt.Sprintf("error in cancellation: %s", err.Error())
					task.CompletionTime = time.Now()
					slog.Error(fmt.Sprintf("Task %s: %s", task.Id.String(), task.Status.Message))
					tasks[task.Id] = task
				}
			} else {
				err := &NotFoundError{Id: taskId}
				errorChan <- err
			}
		case taskId := <-getTaskStatusChan: // Status() called
			if task, found := tasks[taskId]; found {
				returnTaskStatusChan <- task.Status
			} else {
				err := &NotFoundError{Id: taskId}
				errorChan <- err
			}
		case <-pollChan: // time to move things along
			for taskId, task := range tasks {
				if !task.Completed() {
					oldStatus := task.Status
					err := task.Update()
					if err != nil {
						// We log task update errors but do not propagate them. All
						// task errors result in a failed status.
						task.Status.Code = TransferStatusFailed
						task.Status.Message = err.Error()
						task.CompletionTime = time.Now()
						slog.Error(fmt.Sprintf("Task %s: %s", task.Id.String(), err.Error()))
					}
					if task.Status.Code != oldStatus.Code {
						switch task.Status.Code {
						case TransferStatusStaging:
							slog.Info(fmt.Sprintf("Task %s: staging %d file(s) (%g GB)",
								task.Id.String(), len(task.FileIds), task.PayloadSize))
						case TransferStatusActive:
							slog.Info(fmt.Sprintf("Task %s: beginning transfer (%d file(s), %g GB)",
								task.Id.String(), len(task.FileIds), task.PayloadSize))
						case TransferStatusInactive:
							slog.Info(fmt.Sprintf("Task %s: suspended transfer", task.Id.String()))
						case TransferStatusFinalizing:
							slog.Info(fmt.Sprintf("Task %s: finalizing transfer", task.Id.String()))
						case TransferStatusSucceeded:
							slog.Info(fmt.Sprintf("Task %s: completed successfully", task.Id.String()))
						case TransferStatusFailed:
							slog.Info(fmt.Sprintf("Task %s: failed", task.Id.String()))
							err := journal.RecordTransfer(journal.Record{
								Id:          task.Id,
								Source:      task.Source,
								Destination: task.Destination,
								Orcid:       task.User.Orcid,
								StartTime:   task.StartTime,
								StopTime:    time.Now(),
								Status:      "failed",
								PayloadSize: int64(1024 * 1024 * 1024 * task.PayloadSize), // GB -> B
								NumFiles:    len(task.FileIds),
							})
							if err != nil {
								slog.Error(err.Error())
							}
						}
					}
				}

				// if the task completed a long enough time go, delete its entry
				if task.Age() > deleteAfter {
					slog.Debug(fmt.Sprintf("Task %s: purging transfer record", task.Id.String()))
					delete(tasks, taskId)
				} else { // update its entry
					tasks[taskId] = task
				}
			}
		case <-stopChan: // Stop() called
			err := saveTasks(tasks, dataStore) // don't forget to save our state!
			errorChan <- err
			running = false
		}
	}
}

// this function sends a regular pulse on its poll channel until the global
// variable running is found to be false
func heartbeat(pollInterval time.Duration, pollChan chan<- struct{}) {
	for {
		time.Sleep(pollInterval)
		pollChan <- struct{}{}
		if !running {
			break
		}
	}
}

// this function checks for the existence of the data directory and whether it
// is readable/writeable, returning a non-nil error if any of these conditions
// are not met
func validateDirectory(dirType, dir string) error {
	if dir == "" {
		return fmt.Errorf("no %s directory was specified", dirType)
	}
	info, err := os.Stat(dir)
	if err != nil {
		return err
	}
	if !info.IsDir() {
		return &os.PathError{
			Op:   "validateDirectory",
			Path: dir,
			Err:  fmt.Errorf("%s is not a valid %s directory", dir, dirType),
		}
	}

	// can we write a file and read it?
	testFile := filepath.Join(dir, "test.txt")
	writtenTestData := []byte("test")
	err = os.WriteFile(testFile, writtenTestData, 0644)
	if err != nil {
		return &os.PathError{
			Op:   "validateDirectory",
			Path: dir,
			Err:  fmt.Errorf("could not write to %s directory %s", dirType, dir),
		}
	}
	readTestData, err := os.ReadFile(testFile)
	if err == nil {
		os.Remove(testFile)
	}
	if err != nil || !bytes.Equal(readTestData, writtenTestData) {
		return &os.PathError{
			Op:   "validateDirectory",
			Path: dir,
			Err:  fmt.Errorf("could not read from %s directory %s", dirType, dir),
		}
	}
	return nil
}<|MERGE_RESOLUTION|>--- conflicted
+++ resolved
@@ -65,11 +65,7 @@
 
 // starts processing tasks according to the given configuration, returning an
 // informative error if anything prevents this
-<<<<<<< HEAD
-func Start(configData config.ConfigData) error {
-=======
 func Start(conf config.Config) error {
->>>>>>> d8a09b8b
 	if running {
 		return &AlreadyRunningError{}
 	}
@@ -92,32 +88,19 @@
 
 		// register databases
 		// NOTE: if a registration fails, we log it and continue, and the database is not available
-<<<<<<< HEAD
-		if _, found := configData.Databases["jdp"]; found {
-			err = databases.RegisterDatabase("jdp", jdp.NewDatabaseFunc(configData))
-=======
 		if _, found := conf.Databases["jdp"]; found {
 			err = databases.RegisterDatabase("jdp", jdp.DatabaseConstructor(conf))
->>>>>>> d8a09b8b
 		}
 		if err != nil {
 			slog.Error(err.Error())
 		}
-<<<<<<< HEAD
-		if _, found := configData.Databases["kbase"]; found {
-=======
 		if _, found := conf.Databases["kbase"]; found {
->>>>>>> d8a09b8b
 			err = databases.RegisterDatabase("kbase", kbase.NewDatabase)
 		}
 		if err != nil {
 			slog.Error(err.Error())
 		}
-<<<<<<< HEAD
-		if _, found := configData.Databases["nmdc"]; found {
-=======
 		if _, found := conf.Databases["nmdc"]; found {
->>>>>>> d8a09b8b
 			err = databases.RegisterDatabase("nmdc", nmdc.NewDatabase)
 		}
 		if err != nil {

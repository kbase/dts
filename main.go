// Copyright (c) 2023 The KBase Project and its Contributors
// Copyright (c) 2023 Cohere Consulting, LLC
//
// Permission is hereby granted, free of charge, to any person obtaining a copy of
// this software and associated documentation files (the "Software"), to deal in
// the Software without restriction, including without limitation the rights to
// use, copy, modify, merge, publish, distribute, sublicense, and/or sell copies
// of the Software, and to permit persons to whom the Software is furnished to do
// so, subject to the following conditions:
//
// The above copyright notice and this permission notice shall be included in all
// copies or substantial portions of the Software.
//
// THE SOFTWARE IS PROVIDED "AS IS", WITHOUT WARRANTY OF ANY KIND, EXPRESS OR
// IMPLIED, INCLUDING BUT NOT LIMITED TO THE WARRANTIES OF MERCHANTABILITY,
// FITNESS FOR A PARTICULAR PURPOSE AND NONINFRINGEMENT. IN NO EVENT SHALL THE
// AUTHORS OR COPYRIGHT HOLDERS BE LIABLE FOR ANY CLAIM, DAMAGES OR OTHER
// LIABILITY, WHETHER IN AN ACTION OF CONTRACT, TORT OR OTHERWISE, ARISING FROM,
// OUT OF OR IN CONNECTION WITH THE SOFTWARE OR THE USE OR OTHER DEALINGS IN THE
// SOFTWARE.

package main

import (
	"context"
	"fmt"
	"io"
	"log"
	"log/slog"
	"os"
	"os/signal"
	"syscall"
	"time"

	"github.com/kbase/dts/config"
	"github.com/kbase/dts/services"
)

//go:generate mkdir -p services/docs
//go:generate redoc-cli bundle docs/openapi.yaml
//go:generate cp docs/openapi.yaml services/docs/openapi.yaml
//go:generate mv redoc-static.html services/docs/index.html

// The above logic generates openapi_doc.go as part of the docs package, and
// gives it an endpoint prefix of "docs". To enable these endpoints, you must
// use the "docs" build: go build -tags docs

// prints usage info
func usage() {
	fmt.Fprintf(os.Stderr, "%s: usage:\n", os.Args[0])
	fmt.Fprintf(os.Stderr, "%s <config_file>\n", os.Args[0])
	fmt.Fprintf(os.Stderr, "See README.md for details on config files.\n")
	os.Exit(1)
}

func enableLogging() {
	logLevel := new(slog.LevelVar)
	if config.Service.Debug {
		logLevel.Set(slog.LevelDebug)
	} else {
		logLevel.Set(slog.LevelInfo)
	}
	handler := slog.NewJSONHandler(os.Stdout,
		&slog.HandlerOptions{Level: logLevel})
	slog.SetDefault(slog.New(handler))
	slog.Debug("Debug logging enabled.")
}

func main() {

	// the only argument is the configuration filename
	if len(os.Args) < 2 {
		usage()
	}
	configFile := os.Args[1]

	// read the configuration file and initialize the config package
	log.Printf("Reading configuration from '%s'...\n", configFile)
	file, err := os.Open(configFile)
	if err != nil {
		log.Panicf("Couldn't open %s: %s\n", configFile, err.Error())
	}
	defer file.Close()
	b, err := io.ReadAll(file)
	if err != nil {
		log.Panicf("Couldn't read configuration data: %s\n", err.Error())
	}
	err = config.Init(b)
	if err != nil {
		log.Panicf("Couldn't initialize the configuration: %s\n", err.Error())
	}

	// get an instance of the configuration data. Once global config variables
<<<<<<< HEAD
	// are removed, the config.Init() can be skipped.
	configData, err := config.GetConfigData(b)
	if err != nil {
		log.Panicf("Couldn't get configuration data: %s\n", err.Error())
=======
	// are removed, the config.Init() call above can be removed.
	conf, err := config.NewConfig(b)
	if err != nil {
		log.Panicf("Couldn't create configuration: %s\n", err.Error())
>>>>>>> d8a09b8b
	}

	enableLogging()

	service, err := services.NewDTSPrototype()
	if err != nil {
		log.Panicf("Couldn't create the service: %s\n", err.Error())
	}

	// intercept the SIGINT, SIGHUP, SIGTERM, and SIGQUIT signals so we can shut
	// down the service gracefully if they are encountered
	sigChan := make(chan os.Signal, 1)
	signal.Notify(sigChan,
		syscall.SIGINT,
		syscall.SIGHUP,
		syscall.SIGTERM,
		syscall.SIGQUIT)

	// start the service in a goroutine so it doesn't block
	go func() {
<<<<<<< HEAD
		err = service.Start(configData)
=======
		err = service.Start(conf)
>>>>>>> d8a09b8b
		if err != nil { // on error, log the error message and issue a SIGINT
			log.Println(err.Error())
			thisProcess, _ := os.FindProcess(os.Getpid())
			thisProcess.Signal(os.Interrupt)
		}
	}()

	// block till we receive one of the above signals
	<-sigChan

	// create a deadline to wait for
	ctx, cancel := context.WithTimeout(context.Background(), 30*time.Second)
	defer cancel()

	// wait for connections to close until the deadline elapses
	service.Shutdown(ctx)
	log.Println("Shutting down")
	os.Exit(0)
}<|MERGE_RESOLUTION|>--- conflicted
+++ resolved
@@ -91,17 +91,10 @@
 	}
 
 	// get an instance of the configuration data. Once global config variables
-<<<<<<< HEAD
-	// are removed, the config.Init() can be skipped.
-	configData, err := config.GetConfigData(b)
-	if err != nil {
-		log.Panicf("Couldn't get configuration data: %s\n", err.Error())
-=======
 	// are removed, the config.Init() call above can be removed.
 	conf, err := config.NewConfig(b)
 	if err != nil {
 		log.Panicf("Couldn't create configuration: %s\n", err.Error())
->>>>>>> d8a09b8b
 	}
 
 	enableLogging()
@@ -122,11 +115,7 @@
 
 	// start the service in a goroutine so it doesn't block
 	go func() {
-<<<<<<< HEAD
-		err = service.Start(configData)
-=======
 		err = service.Start(conf)
->>>>>>> d8a09b8b
 		if err != nil { // on error, log the error message and issue a SIGINT
 			log.Println(err.Error())
 			thisProcess, _ := os.FindProcess(os.Getpid())
